/*
 * Copyright (c) 1997, 2020, Oracle and/or its affiliates. All rights reserved.
 * DO NOT ALTER OR REMOVE COPYRIGHT NOTICES OR THIS FILE HEADER.
 *
 * This code is free software; you can redistribute it and/or modify it
 * under the terms of the GNU General Public License version 2 only, as
 * published by the Free Software Foundation.  Oracle designates this
 * particular file as subject to the "Classpath" exception as provided
 * by Oracle in the LICENSE file that accompanied this code.
 *
 * This code is distributed in the hope that it will be useful, but WITHOUT
 * ANY WARRANTY; without even the implied warranty of MERCHANTABILITY or
 * FITNESS FOR A PARTICULAR PURPOSE.  See the GNU General Public License
 * version 2 for more details (a copy is included in the LICENSE file that
 * accompanied this code).
 *
 * You should have received a copy of the GNU General Public License version
 * 2 along with this work; if not, write to the Free Software Foundation,
 * Inc., 51 Franklin St, Fifth Floor, Boston, MA 02110-1301 USA.
 *
 * Please contact Oracle, 500 Oracle Parkway, Redwood Shores, CA 94065 USA
 * or visit www.oracle.com if you need additional information or have any
 * questions.
 */

package com.sun.javatest.regtest.tool;

import java.awt.EventQueue;
import java.awt.Frame;
import java.awt.event.ActionEvent;
import java.awt.event.ActionListener;
import java.io.BufferedReader;
import java.io.BufferedWriter;
import java.io.File;
import java.io.FileNotFoundException;
import java.io.FileOutputStream;
import java.io.FileReader;
import java.io.FileWriter;
import java.io.IOException;
import java.io.InputStream;
import java.io.OutputStream;
import java.io.PrintWriter;
import java.io.Reader;
import java.io.StreamTokenizer;
import java.net.MalformedURLException;
import java.net.URL;
import java.net.URLClassLoader;
import java.text.DateFormat;
import java.time.Duration;
import java.util.ArrayList;
import java.util.Arrays;
import java.util.Collections;
import java.util.Date;
import java.util.EnumSet;
import java.util.Iterator;
import java.util.List;
import java.util.Locale;
import java.util.Map;
import java.util.Properties;
import java.util.Set;
import java.util.TreeMap;
import java.util.TreeSet;
import java.util.jar.JarEntry;
import java.util.jar.JarFile;
import java.util.regex.Pattern;

import javax.swing.Timer;

import com.sun.interview.Interview;
import com.sun.javatest.AllTestsFilter;
import com.sun.javatest.Harness;
import com.sun.javatest.InterviewParameters;
import com.sun.javatest.JavaTestSecurityManager;
import com.sun.javatest.Keywords;
import com.sun.javatest.ParameterFilter;
import com.sun.javatest.ProductInfo;
import com.sun.javatest.Status;
import com.sun.javatest.StatusFilter;
import com.sun.javatest.TestEnvironment;
import com.sun.javatest.TestFilter;
import com.sun.javatest.TestFinder;
import com.sun.javatest.TestResult;
import com.sun.javatest.TestResultTable;
import com.sun.javatest.TestSuite;
import com.sun.javatest.WorkDirectory;
import com.sun.javatest.exec.ExecToolManager;
import com.sun.javatest.httpd.HttpdServer;
import com.sun.javatest.httpd.PageGenerator;
import com.sun.javatest.regtest.BadArgs;
import com.sun.javatest.regtest.Main;
import com.sun.javatest.regtest.Main.Fault;
import com.sun.javatest.regtest.agent.JDK_Version;
import com.sun.javatest.regtest.agent.SearchPath;
import com.sun.javatest.regtest.config.ExecMode;
import com.sun.javatest.regtest.config.GroupManager;
import com.sun.javatest.regtest.config.IgnoreKind;
import com.sun.javatest.regtest.config.JDK;
import com.sun.javatest.regtest.config.OS;
import com.sun.javatest.regtest.config.RegressionKeywords;
import com.sun.javatest.regtest.config.RegressionParameters;
import com.sun.javatest.regtest.config.RegressionTestSuite;
import com.sun.javatest.regtest.config.TestManager;
import com.sun.javatest.regtest.exec.Agent;
import com.sun.javatest.regtest.exec.Lock;
import com.sun.javatest.regtest.report.BasicObserver;
import com.sun.javatest.regtest.report.ElapsedTimeHandler;
import com.sun.javatest.regtest.report.RegressionReporter;
import com.sun.javatest.regtest.report.TestStats;
import com.sun.javatest.regtest.report.Verbose;
import com.sun.javatest.regtest.report.VerboseHandler;
import com.sun.javatest.regtest.report.XMLWriter;
import com.sun.javatest.regtest.tool.Help.VersionHelper;
import com.sun.javatest.regtest.util.NaturalComparator;
import com.sun.javatest.regtest.util.StringUtils;
import com.sun.javatest.tool.Desktop;
import com.sun.javatest.util.BackupPolicy;
import com.sun.javatest.util.I18NResourceBundle;
import com.sun.javatest.util.StringArray;

import static com.sun.javatest.regtest.Main.EXIT_BAD_ARGS;
import static com.sun.javatest.regtest.Main.EXIT_EXCEPTION;
import static com.sun.javatest.regtest.Main.EXIT_FAULT;
import static com.sun.javatest.regtest.Main.EXIT_NO_TESTS;
import static com.sun.javatest.regtest.Main.EXIT_OK;
import static com.sun.javatest.regtest.Main.EXIT_TEST_ERROR;
import static com.sun.javatest.regtest.Main.EXIT_TEST_FAILED;
import com.sun.javatest.regtest.agent.MainWrapper;
import static com.sun.javatest.regtest.tool.Option.ArgType.*;


/**
 * Main entry point to be used to access jtreg.
 */
public class Tool {

    /**
     * Standard entry point. Only returns if GUI mode is initiated; otherwise, it calls System.exit
     * with an appropriate exit code.
     * @param args An array of args, such as might be supplied on the command line.
     */
    public static void main(String[] args) {
        PrintWriter out = new PrintWriter(System.out, true);
        PrintWriter err = new PrintWriter(System.err, true);
        Tool m = new Tool(out, err);
        try {
            int rc;
            try {
                rc = m.run(args);
            } finally {
                out.flush();
                err.flush();
            }

            if (!(m.guiFlag && rc == EXIT_OK)) {
                // take care not to exit if GUI might be around,
                // and take care to ensure JavaTestSecurityManager will
                // permit the exit
                exit(rc);
            }
        } catch (TestManager.NoTests e) {
            err.println(i18n.getString("main.error", e.getMessage()));
            exit(EXIT_NO_TESTS);
        } catch (Harness.Fault | Fault e) {
            err.println(i18n.getString("main.error", e.getMessage()));
            exit(EXIT_FAULT);
        } catch (BadArgs e) {
            err.println(i18n.getString("main.badArgs", e.getMessage()));
            new Help(m.options).showCommandLineHelp(out);
            exit(EXIT_BAD_ARGS);
        } catch (InterruptedException e) {
            err.println(i18n.getString("main.interrupted"));
            exit(EXIT_EXCEPTION);
        } catch (SecurityException e) {
            err.println(i18n.getString("main.securityException", e.getMessage()));
            e.printStackTrace(System.err);
            exit(EXIT_EXCEPTION);
        } catch (RuntimeException | Error e) {
            err.println(i18n.getString("main.unexpectedException", e.toString()));
            e.printStackTrace(System.err);
            exit(EXIT_EXCEPTION);
        }
    } // main()

    /**
     * Call System.exit, taking care to get permission from the
     * JavaTestSecurityManager, if it is installed.
     */
    @SuppressWarnings("static")
    private static void exit(int exitCode) {
        // If our security manager is installed, it won't allow a call of
        // System.exit unless we ask it nicely, pretty please, thank you.
        SecurityManager sc = System.getSecurityManager();
        if (sc instanceof JavaTestSecurityManager) {
            ((JavaTestSecurityManager) sc).setAllowExit(true);
        }
        System.exit(exitCode);
    }

//    /**
//     * Exception to report a problem while executing in Main.
//     */
//    public static class Fault extends Exception {
//        static final long serialVersionUID = -6780999176737139046L;
//        public Fault(I18NResourceBundle i18n, String s, Object... args) {
//            super(i18n.getString(s, args));
//        }
//    }

    public static final String MAIN = "main";           // main set of options
    public static final String SELECT = "select";       // test selection options
    public static final String JDK = "jdk";             // specify JDK to use
    public static final String MODE = "mode";           // agentM or otherVM
    public static final String VERBOSE = "verbose";     // verbose controls
    public static final String DOC = "doc";             // help or doc info
    public static final String TIMEOUT = "timeout";     // timeout-related options
    public static final String AGENT_POOL = "pool";     // agent pool related options

    public List<Option> options = Arrays.asList(new Option(OPT, VERBOSE, "verbose", "-v", "-verbose") {
            @Override
            public String[] getChoices() {
                String[] values = new String[Verbose.values().length];
                int i = 0;
                for (String s: Verbose.values())
                    values[i++] = s;
                return values;
            }
            @Override
            public void process(String opt, String arg) throws BadArgs {
                if (arg == null)
                    verbose = Verbose.DEFAULT;
                else {
                    verbose = Verbose.decode(arg);
                    if (verbose == null)
                        throw new BadArgs(i18n, "main.unknownVerbose", arg);
                }
            }
        },

        new Option(NONE, VERBOSE, "verbose", "-v1") {
            @Override
            public void process(String opt, String arg) {
                verbose = Verbose.SUMMARY;
            }
        },

        new Option(NONE, VERBOSE, "verbose", "-va") {
            @Override
            public void process(String opt, String arg) {
                verbose = Verbose.ALL;
            }
        },

        new Option(NONE, VERBOSE, "verbose", "-vp") {
            @Override
            public void process(String opt, String arg) {
                verbose = Verbose.PASS;
            }
        },

        new Option(NONE, VERBOSE, "verbose", "-vf") {
            @Override
            public void process(String opt, String arg) {
                verbose = Verbose.FAIL;
            }
        },

        new Option(NONE, VERBOSE, "verbose", "-ve") {
            @Override
            public void process(String opt, String arg) {
                verbose = Verbose.ERROR;
            }
        },

        new Option(NONE, VERBOSE, "verbose", "-vt") {
            @Override
            public void process(String opt, String arg) {
                verbose = Verbose.TIME;
            }
        },

        new Option(NONE, DOC, "", "-t", "-tagspec") {
            @Override
            public void process(String opt, String arg) {
                help.setTagSpec(true);
            }
        },

        new Option(NONE, DOC, "", "-n", "-relnote") {
            @Override
            public void process(String opt, String arg) {
                help.setReleaseNotes(true);
            }
        },

        new Option(OLD, MAIN, "", "-w", "-workDir") {
            @Override
            public void process(String opt, String arg) {
                workDirArg = new File(arg);
            }
        },

        new Option(OPT, MAIN, "", "-retain") {
            @Override
            public String[] getChoices() {
                return new String[] { "none", "lastRun", "pass", "fail", "error", "all", "file-pattern" };
            }
            @Override
            public void process(String opt, String arg) throws BadArgs {
                if (arg != null)
                    arg = arg.trim();
                if (arg == null || arg.length() == 0)
                    retainArgs = Collections.singletonList("all");
                else
                    retainArgs = Arrays.asList(arg.split(","));
                if (retainArgs.contains("none") && retainArgs.size() > 1) {
                    throw new BadArgs(i18n, "main.badRetainNone", arg);
                }
                if (retainArgs.contains("lastRun") && retainArgs.size() > 1) {
                    throw new BadArgs(i18n, "main.badRetainLastRun", arg);
                }
            }
        },

        new Option(OLD, MAIN, "", "-r", "-reportDir") {
            @Override
            public void process(String opt, String arg) {
                reportDirArg = new File(arg);
            }
        },

        new Option(NONE, MAIN, "ro-nr", "-ro", "-reportOnly") {
            @Override
            public void process(String opt, String arg) {
                reportOnlyFlag = true;
            }
        },

        new Option(NONE, MAIN, "ro-nr", "-nr", "-noreport") {
            @Override
            public void process(String opt, String arg) {
                reportMode = ReportMode.NONE;
            }
        },

        new Option(STD, MAIN, "ro-nr", "-show") {
            @Override
            public void process(String opt, String arg) {
                reportMode = ReportMode.NONE;
                showStream = arg;
            }
        },

        new Option(STD, MAIN, "ro-nr", "-report") {
            @Override
            public String[] getChoices() {
                String[] values = new String[ReportMode.values().length];
                int i = 0;
                for (ReportMode m: ReportMode.values())
                    values[i++] = m.toString().toLowerCase(Locale.US).replace("_", "-");
                return values;
            }

            @Override
            public void process(String opt, String arg) throws BadArgs {
                switch (arg) {
                    case "none":
                        reportMode = ReportMode.NONE;
                        break;
                    case "executed":
                        reportMode = ReportMode.EXECUTED;
                        break;
                    case "all-executed":
                        reportMode = ReportMode.ALL_EXECUTED;
                        break;
                    case "all":
                        reportMode = ReportMode.ALL;
                        break;
                }
            }
        },

        new Option(STD, TIMEOUT, "", "-timeout", "-timeoutFactor") {
            @Override
            public void process(String opt, String arg) throws BadArgs {
                try {
                    timeoutFactorArg = Float.parseFloat(arg);
                } catch (NumberFormatException e) {
                    throw new BadArgs(i18n, "main.badTimeoutFactor");
                }
            }
        },

        new Option(STD, TIMEOUT, "", "-tl", "-timelimit") {
            @Override
            public void process(String opt, String arg) {
                timeLimitArg = arg;
            }
        },

        new Option(GNU, AGENT_POOL, null, "--max-pool-size") {
            @Override
            public void process(String opt, String arg) throws BadArgs {
                try {
                    maxPoolSize = Integer.parseInt(arg);
                } catch (NumberFormatException e) {
                    throw new BadArgs(i18n, "main.badMaxPoolSize", arg);
                }
            }

        },

        new Option(GNU, AGENT_POOL, null, "--pool-idle-timeout") {
            @Override
            public void process(String opt, String arg) throws BadArgs {
                try {
                    poolIdleTimeout = Duration.ofMillis((long) (1000 * Float.parseFloat(arg)));
                } catch (NumberFormatException e) {
                    throw new BadArgs(i18n, "main.badPoolIdleTimeout", arg);
                }

            }
        },

        new Option(STD, MAIN, "", "-conc", "-concurrency") {
            @Override
            public void process(String opt, String arg) {
                concurrencyArg = arg;
            }
        },

        new Option(OPT, MAIN, "", "-xml") {
            @Override
            public void process(String opt, String arg) {
                xmlFlag = true;
                xmlVerifyFlag = "verify".equals(arg);
            }
        },

        new Option(STD, MAIN, "", "-dir") {
            @Override
            public void process(String opt, String arg) {
                baseDirArg = new File(arg);
            }
        },

        new Option(OPT, MAIN, "", "-allowSetSecurityManager") {
            @Override
            public String[] getChoices() {
                return new String[] { "yes", "no", "on", "off", "true", "false" };
            }
            @Override
            public void process(String opt, String arg) {
                boolean b = (arg == null || Arrays.asList("yes", "on", "true").contains(arg));
                allowSetSecurityManagerFlag = b;
            }
        },

        new Option(STD, SELECT, "", "-status") {
            @Override
            public String[] getChoices() {
                return new String[] { "pass", "fail", "notRun", "error" };
            }
            @Override
            public void process(String opt, String arg) {
                priorStatusValuesArg = arg.toLowerCase();
            }
        },

        new Option(STD, SELECT, null, "-exclude", "-Xexclude") {
            @Override
            public void process(String opt, String arg) {
                File f = getNormalizedFile(new File(arg));
                excludeListArgs.add(f);
            }
        },

        new Option(STD, SELECT, null, "-match") {
            @Override
            public void process(String opt, String arg) {
                File f = getNormalizedFile(new File(arg));
                matchListArgs.add(f);
            }
        },

        new Option(NONE, MAIN, null, "-startHttpd") {
            @Override
            public void process(String opt, String arg) {
                httpdFlag = true;
            }
        },

        new Option(OLD, MAIN, "", "-o", "-observer") {
            @Override
            public void process(String opt, String arg) {
                observerClassName = arg;
            }
        },

       new Option(OLD, MAIN, "", "-mw", "-mainWrapper") {
            @Override
            public void process(String opt, String arg) {
                mainWrapper = arg;
            }
        },

        new Option(OLD, MAIN, "", "-od", "-observerDir", "-op", "-observerPath") {
            @Override
            public void process(String opt, String arg) {
                arg = arg.trim();
                if (arg.length() == 0)
                    return;
                observerPathArg = new ArrayList<>();
                for (String f: arg.split(File.pathSeparator)) {
                    if (f.length() == 0)
                        continue;
                    observerPathArg.add(new File(f));
                }
            }
        },

        new Option(STD, TIMEOUT, "", "-th", "-timeoutHandler") {
            @Override
            public void process(String opt, String arg) {
                timeoutHandlerClassName = arg;
            }
        },

        new Option(STD, TIMEOUT, "", "-thd", "-timeoutHandlerDir") {
            @Override
            public void process(String opt, String arg) throws BadArgs {
                arg = arg.trim();
                if (arg.length() == 0)
                    return;
                timeoutHandlerPathArg = new ArrayList<>();
                for (String f: arg.split(File.pathSeparator)) {
                    if (f.length() == 0)
                        continue;
                    timeoutHandlerPathArg.add(new File(f));
                }
            }
        },

        new Option(STD, TIMEOUT, "", "-thtimeout", "-timeoutHandlerTimeout") {
            @Override
            public void process(String opt, String arg) throws BadArgs {
                try {
                    timeoutHandlerTimeoutArg = Long.parseLong(arg);
                } catch (NumberFormatException e) {
                    throw new BadArgs(i18n, "main.badTimeoutHandlerTimeout");
                }
            }
        },

        new Option(NONE, MAIN, null, "-g", "-gui") {
            @Override
            public void process(String opt, String arg) {
                guiFlag = true;
            }
        },

        new Option(NONE, MAIN, null, "-c", "-check") {
            @Override
            public void process(String opt, String arg) {
                checkFlag = true;
            }
        },

        new Option(NONE, MAIN, null, "-l", "-listtests") {
            @Override
            public void process(String opt, String arg) {
                listTestsFlag = true;
            }
        },

        new Option(NONE, MAIN, null, "-showGroups") {
            @Override
            public void process(String opt, String arg) {
                showGroupsFlag = true;
            }
        },

        // deprecated
        new Option(NONE, MAIN, "ignore", "-noignore") {
            @Override
            public void process(String opt, String arg) {
                ignoreKind = IgnoreKind.RUN;
            }
        },

        new Option(STD, MAIN, "ignore", "-ignore") {
            @Override
            public String[] getChoices() {
                String[] values = new String[IgnoreKind.values().length];
                int i = 0;
                for (IgnoreKind k: IgnoreKind.values())
                    values[i++] = k.toString().toLowerCase();
                return values;
            }
            @Override
            public void process(String opt, String arg) throws BadArgs {
                for (IgnoreKind k: IgnoreKind.values()) {
                    if (arg.equalsIgnoreCase(k.toString())) {
                        if (k == IgnoreKind.QUIET)
                            extraKeywordExpr = combineKeywords(extraKeywordExpr, "!ignore");
                        ignoreKind = k;
                        return;
                    }
                }
                throw new BadArgs(i18n, "main.unknownIgnore", arg);
            }
        },

        new Option(OLD, MAIN, null, "-e") {
            @Override
            public void process(String opt, String arg) {
                arg = arg.trim();
                if (arg.length() == 0)
                    return;
                envVarArgs.addAll(Arrays.asList(arg.split(",")));
            }
        },

        new Option(STD, MAIN, "", "-lock") {
            @Override
            public void process(String opt, String arg) throws BadArgs {
                File f = getNormalizedFile(new File(arg));
                try {
                    if (!(f.exists() ? f.isFile() && f.canRead() : f.createNewFile()))
                        throw new BadArgs(i18n, "main.badLockFile", arg);
                } catch (IOException e) {
                    throw new BadArgs(i18n, "main.cantCreateLockFile", arg);
                }
                exclusiveLockArg = f;
            }
        },

        new Option(STD, MAIN, "", "-nativepath") {
            @Override
            public void process(String opt, String arg) throws BadArgs {
                if (arg.contains(File.pathSeparator))
                    throw new BadArgs(i18n, "main.nativePathMultiplePath", arg);
                File f = new File(arg);
                if (!f.exists())
                    throw new BadArgs(i18n, "main.nativePathNotExist", arg);
                if (!f.isDirectory())
                    throw new BadArgs(i18n, "main.nativePathNotDir", arg);
                nativeDirArg = f;
            }
        },

        new Option(NONE, MAIN, "wsl-cygwin", "-wsl") {
            @Override
            public void process(String opt, String arg) throws BadArgs {
                if (!isWindows()) {
                    throw new BadArgs(i18n, "main.windowsOnly", opt);
                }
                if (isCygwinDetected()) {
                    out.println(i18n.getString("main.warn.wsl.specified.found.cygwin"));
                }
                useWindowsSubsystemForLinux = true;
            }
        },

        new Option(NONE, MAIN, "wsl-cygwin", "-cygwin") {
            @Override
            public void process(String opt, String arg) throws BadArgs {
                if (!isWindows()) {
                    throw new BadArgs(i18n, "main.windowsOnly", opt);
                }
                if (isWindowsSubsystemForLinuxDetected()) {
                    out.println(i18n.getString("main.warn.cygwin.specified.found.wsl"));
                }
                useWindowsSubsystemForLinux = false;
            }
        },

        new Option(NONE, SELECT, "a-m", "-a", "-automatic", "-automagic") {
            @Override
            public void process(String opt, String arg) {
                extraKeywordExpr = combineKeywords(extraKeywordExpr, AUTOMATIC);
            }
        },

        new Option(NONE, SELECT, "a-m", "-m", "-manual") {
            @Override
            public void process(String opt, String arg) {
                extraKeywordExpr = combineKeywords(extraKeywordExpr, MANUAL);
            }
        },

        new Option(NONE, SELECT, "shell-noshell", "-shell") {
            @Override
            public void process(String opt, String arg) {
                extraKeywordExpr = combineKeywords(extraKeywordExpr, "shell");
            }
        },

        new Option(NONE, SELECT, "shell-noshell", "-noshell") {
            @Override
            public void process(String opt, String arg) {
                extraKeywordExpr = combineKeywords(extraKeywordExpr, "!shell");
            }
        },

        new Option(STD, SELECT, null, "-bug") {
            @Override
            public void process(String opt, String arg) {
                extraKeywordExpr = combineKeywords(extraKeywordExpr, "bug" + arg);
            }
        },

        new Option(STD, SELECT, null, "-k", "-keywords") {
            @Override
            public void process(String opt, String arg) {
                userKeywordExpr = combineKeywords(userKeywordExpr, '(' + arg + ')');
            }
        },

        new Option(NONE, MODE, "avm-ovm", "-ovm", "-othervm") {
            @Override
            public void process(String opt, String arg) {
                execMode = ExecMode.OTHERVM;
            }
        },

        new Option(NONE, MODE, "avm-ovm", "-avm", "-agentvm", "-s", "-svm", "-samevm") {
            @Override
            public void process(String opt, String arg) {
                execMode = ExecMode.AGENTVM;
            }
        },

        new Option(OLD, JDK, "", "-jdk", "-testjdk") {
            @Override
            public void process(String opt, String arg) {
                testJDK = com.sun.javatest.regtest.config.JDK.of(arg);
            }
        },

        new Option(OLD, JDK, "", "-compilejdk") {
            @Override
            public void process(String opt, String arg) {
                compileJDK = com.sun.javatest.regtest.config.JDK.of(arg);
            }
        },

        new Option(STD, JDK, "", "-cpa", "-classpathappend") {
            @Override
            public void process(String opt, String arg) {
                arg = arg.trim();
                if (arg.length() == 0)
                    return;
                for (String f: arg.split(File.pathSeparator)) {
                    if (f.length() == 0)
                        continue;
                    classPathAppendArg.add(new File(f));
                }
            }
        },

        new Option(NONE, JDK, "jit-nojit", "-jit") {
            @Override
            public void process(String opt, String arg) {
                jitFlag = true;
            }
        },

        new Option(NONE, JDK, "jit-nojit", "-nojit") {
            @Override
            public void process(String opt, String arg) {
                jitFlag = false;
            }
        },

        new Option(WILDCARD, JDK, null, "-Xrunjcov") {
            @Override
            public void process(String opt, String arg) {
                testVMOpts.add(opt);
            }
        },

        new Option(NONE, JDK, null, "-classic", "-green", "-native", "-hotspot", "-client", "-server", "-d32", "-d64") {
            @Override
            public void process(String opt, String arg) {
                testVMOpts.add(opt);
            }
        },

        new Option(OPT, JDK, null, "-enableassertions", "-ea", "-disableassertions", "-da") {
            @Override
            public void process(String opt, String arg) {
                testVMOpts.add(opt);
            }
        },

        new Option(NONE, JDK, null, "-enablesystemassertions", "-esa", "-disablesystemassertions", "-dsa") {
            @Override
            public void process(String opt, String arg) {
                testVMOpts.add(opt);
            }
        },

        new Option(GNU, JDK, null, "--add-modules") {
            @Override
            public void process(String opt, String arg) {
                testVMOpts.add(opt);
                testVMOpts.add(arg);
            }
        },

        new Option(GNU, JDK, null, "--limit-modules") {
            @Override
            public void process(String opt, String arg) {
                testVMOpts.add(opt);
                testVMOpts.add(arg);
            }
        },

        new Option(WILDCARD, JDK, null, "-XX", "-Xms", "-Xmx") {
            @Override
            public void process(String opt, String arg) {
                testVMOpts.add(opt);
            }
        },

        new Option(WILDCARD, JDK, null, "-Xint", "-Xmixed", "-Xcomp") {
            @Override
            public void process(String opt, String arg) {
                testVMOpts.add(opt);
            }
        },

        new Option(STD, JDK, null, "-Xbootclasspath") {
            @Override
            public void process(String opt, String arg) {
                testVMOpts.add("-Xbootclasspath:" + filesToAbsolutePath(pathToFiles(arg)));
            }
        },

        new Option(STD, JDK, null, "-Xbootclasspath/a") {
            @Override
            public void process(String opt, String arg) {
                testVMOpts.add("-Xbootclasspath/a:" + filesToAbsolutePath(pathToFiles(arg)));
            }
        },

        new Option(STD, JDK, null, "-Xbootclasspath/p") {
            @Override
            public void process(String opt, String arg) {
                testVMOpts.add("-Xbootclasspath/p:" + filesToAbsolutePath(pathToFiles(arg)));
            }
        },

        new Option(GNU, JDK, null, "--patch-module") {
            @Override
            public void process(String opt, String arg) {
                // new style:  --patch-module <module>=<path>
                int eq = arg.indexOf("=");
                testVMOpts.add("--patch-module");
                testVMOpts.add(arg.substring(0, eq + 1)
                        + filesToAbsolutePath(pathToFiles(arg.substring(eq + 1))));
            }
        },

        new Option(WILDCARD, JDK, null, "-X") {
            @Override
            public void process(String opt, String arg) {
                // This is a change in spec. Previously. -X was used to tunnel
                // options to jtreg, with the only supported value being -Xexclude.
                // Now, -exclude is supported, and so we treat -X* as a VM option.
                testVMOpts.add(opt);
            }
        },

        new Option(WILDCARD, JDK, null, "-D") {
            @Override
            public void process(String opt, String arg) {
                testVMOpts.add(opt);
            }
        },

        new Option(STD, JDK, null, "-vmoption") {
            @Override
            public void process(String opt, String arg) {
                if (arg.length() > 0)
                    testVMOpts.add(arg);
            }
        },

        new Option(STD, JDK, null, "-vmoptions") {
            @Override
            public void process(String opt, String arg) {
                arg = arg.trim();
                if (arg.length() == 0)
                    return;
                testVMOpts.addAll(Arrays.asList(arg.split("\\s+")));
            }
        },

        new Option(STD, JDK, null, "-agentlib") {
            @Override
            public void process(String opt, String arg) {
                testVMOpts.add(opt);
            }
        },

        new Option(STD, JDK, null, "-agentpath") {
            @Override
            public void process(String opt, String arg) {
                testVMOpts.add(opt);
            }
        },

        new Option(STD, JDK, null, "-javaagent") {
            @Override
            public void process(String opt, String arg) {
                testVMOpts.add(opt);
            }
        },

        new Option(STD, JDK, null, "-javacoption") {
            @Override
            public void process(String opt, String arg) {
                arg = arg.trim();
                if (arg.length() == 0)
                    return;
                testCompilerOpts.add(arg);
            }
        },

        new Option(STD, JDK, null, "-javacoptions") {
            @Override
            public void process(String opt, String arg) {
                arg = arg.trim();
                if (arg.length() == 0)
                    return;
                testCompilerOpts.addAll(Arrays.asList(arg.split("\\s+")));
            }
        },

        new Option(STD, JDK, null, "-javaoption") {
            @Override
            public void process(String opt, String arg) {
                arg = arg.trim();
                if (arg.length() == 0)
                    return;
                testJavaOpts.add(arg);
            }
        },

        new Option(STD, JDK, null, "-javaoptions") {
            @Override
            public void process(String opt, String arg) {
                arg = arg.trim();
                if (arg.length() == 0)
                    return;
                testJavaOpts.addAll(Arrays.asList(arg.split("\\s+")));
            }
        },

        new Option(STD, JDK, null, "-debug") {
            @Override
            public void process(String opt, String arg) {
                arg = arg.trim();
                if (arg.length() == 0)
                    return;
                testDebugOpts.addAll(Arrays.asList(arg.split("\\s+")));
            }
        },

        new Option(REST, DOC, "help", "--help", "-h", "-help", "-usage") {
            @Override
            public void process(String opt, String arg) {
                help.setCommandLineHelpQuery(arg);
            }
        },

        new Option(NONE, DOC, "help", "-version") {
            @Override
            public void process(String opt, String arg) {
                help.setVersionFlag(true);
            }
        },

        new Option(FILE, MAIN, null) {
            @Override
            public void process(String opt, String arg) {
                if (groupPtn.matcher(arg).matches()) {
                    testGroupArgs.add(arg);
                } else if (fileIdPtn.matcher(arg).matches()) {
                    int sep = arg.lastIndexOf("#");
                    File file = new File(arg.substring(0, sep));
                    String id = arg.substring(sep + 1);
                    testFileIdArgs.add(new TestManager.FileId(file, id));
                } else {
                    testFileArgs.add(new File(arg));
                }
            }

            Pattern groupPtn = System.getProperty("os.name").matches("(?i)windows.*")
                    ? Pattern.compile("(|[^A-Za-z]|.{2,}):[A-Za-z0-9_,]+")
                    : Pattern.compile(".*:[A-Za-z0-9_,]+");

            Pattern fileIdPtn = Pattern.compile("(?i).*#[a-z0-9]+");
        }
    );

    //---------- Command line invocation support -------------------------------

    public Tool() {
        this(new PrintWriter(System.out, true), new PrintWriter(System.err, true));
    }

    public Tool(PrintWriter out, PrintWriter err) {
        this.out = out;
        this.err = err;

        // FIXME: work around bug CODETOOLS-6466752
        javatest_jar = new JarFinder("javatest.jar")
                .classes(Harness.class)
                .getFile();
        if (javatest_jar != null) {
            System.setProperty("javatestClassDir", javatest_jar.getPath());
        }

        jtreg_jar = new JarFinder("jtreg.jar")
                .classes(getClass())
                .getFile();
        if (jtreg_jar != null) {
            jcovManager = new JCovManager(jtreg_jar.getParentFile());
            if (jcovManager.isJCovInstalled()) {
                options = new ArrayList<>(options);
                options.addAll(jcovManager.options);
            }
        }

        help = new Help(options);
        if (javatest_jar != null) {
            help.addVersionHelper(o -> {
                try (JarFile jf = new JarFile(javatest_jar)) {
                    JarEntry e = jf.getJarEntry("META-INF/buildInfo.txt");
                    if (e != null) {
                        try (InputStream in = jf.getInputStream(e)) {
                            Properties p = new Properties();
                            p.load(in);
                            String v = p.getProperty("version");
                            String s = "JT Harness" + ", version " + v
                                    + " " + p.getProperty("milestone")
                                    + " " + p.getProperty("build")
                                    + " (" + p.getProperty("date") + ")";
                            o.println(s);
                        }
                    }
                } catch (IOException e) {
                }
            });
        }
        if (jcovManager != null && jcovManager.isJCovInstalled()) {
            help.addVersionHelper(new VersionHelper() {
                @Override
                public void showVersion(PrintWriter out) {
                    out.println(jcovManager.version());
                }
            });
        }
    }

    /**
     * Decode command line args and perform the requested operations.
     * @param args An array of args, such as might be supplied on the command line.
     * @throws BadArgs if problems are found with any of the supplied args
     * @throws Main.Fault if a serious error occurred during execution
     * @throws Harness.Fault if exception problems are found while trying to run the tests
     * @throws InterruptedException if the harness is interrupted while running the tests
     * @return an exit code: 0 for success, greater than 0 for an error
     */
    public final int run(String[] args) throws
            BadArgs, Main.Fault, Harness.Fault, InterruptedException {
        if (args.length > 0) {
            expandedArgs = expandAtFiles(args);
            new OptionDecoder(options).decodeArgs(expandedArgs);
        } else {
            help = new Help(options);
            help.setCommandLineHelpQuery(null);
        }
        return run();
    }

    public int run() throws BadArgs, Fault, Harness.Fault, InterruptedException {
        findSystemJarFiles();

        if (help.isEnabled()) {
            guiFlag = help.show(out);
            return EXIT_OK;
        }

        if (userKeywordExpr != null) {
            userKeywordExpr = userKeywordExpr.replace("-", "_");
            try {
                Keywords.create(Keywords.EXPR, userKeywordExpr);
            } catch (Keywords.Fault e) {
                throw new Fault(i18n, "main.badKeywords", e.getMessage());
            }
        }

        File baseDir;
        if (baseDirArg == null) {
            baseDir = new File(System.getProperty("user.dir"));
        } else {
            if (!baseDirArg.exists())
                throw new Fault(i18n, "main.cantFindFile", baseDirArg);
            baseDir = baseDirArg.getAbsoluteFile();
        }

        String antFileList = System.getProperty(JAVATEST_ANT_FILE_LIST);
        if (antFileList != null)
            antFileArgs.addAll(readFileList(new File(antFileList)));

        final TestManager testManager = new TestManager(out, baseDir, new TestFinder.ErrorHandler() {
            @Override
            public void error(String msg) {
                Tool.this.error(msg);
            }
        });
        testManager.addTestFiles(testFileArgs, false);
        testManager.addTestFileIds(testFileIdArgs, false);
        testManager.addTestFiles(antFileArgs, true);
        testManager.addGroups(testGroupArgs);

        if (testManager.isEmpty())
            throw testManager.new NoTests();

        boolean multiRun = testManager.isMultiRun();

        for (RegressionTestSuite ts: testManager.getTestSuites()) {
            Version requiredVersion = ts.getRequiredVersion();
            Version currentVersion = Version.getCurrent();
            if (requiredVersion.compareTo(currentVersion) > 0) {
                throw new Fault(i18n, "main.requiredVersion",
                        ts.getPath(),
                        requiredVersion.version, requiredVersion.build,
                        currentVersion.version, currentVersion.build);
            }
        }

        if (execMode == null) {
            Set<ExecMode> modes = EnumSet.noneOf(ExecMode.class);
            for (RegressionTestSuite ts: testManager.getTestSuites()) {
                ExecMode m = ts.getDefaultExecMode();
                if (m != null)
                    modes.add(m);
            }
            switch (modes.size()) {
                case 0:
                    execMode = ExecMode.OTHERVM;
                    break;
                case 1:
                    execMode = modes.iterator().next();
                    break;
                default:
                    throw new Fault(i18n, "main.cantDetermineExecMode");
            }
        }

        if (testJDK == null) {
            String s = System.getenv("JAVA_HOME");
            if (s == null || s.length() == 0) {
                s = System.getProperty("java.home");
                if (s == null || s.length() == 0)
                    throw new BadArgs(i18n, "main.jdk.not.set");
            }
            File f = new File(s);
            if (compileJDK == null
                    && f.getName().toLowerCase().equals("jre")
                    && f.getParentFile() != null)
                f = f.getParentFile();
            testJDK = com.sun.javatest.regtest.config.JDK.of(f);
        }

        JDK_Version testJDK_version = checkJDK(testJDK);

        if (compileJDK != null) {
            JDK_Version compileJDK_version = checkJDK(compileJDK);
            if (!compileJDK_version.equals(testJDK_version)) {
                out.println("Warning: compileJDK has a different version ("
                        + compileJDK_version + ") from testJDK ("
                        + testJDK_version + ")");
            }
        }

        if (isWindows()) {
            if (useWindowsSubsystemForLinux == null) {
                // The test for Cygwin is more specific than the test for WSL,
                // and so we give priority to Cygwin if both are detected.
                useWindowsSubsystemForLinux = isCygwinDetected()
                        ? false
                        : isWindowsSubsystemForLinuxDetected();
            }
        } else {
            useWindowsSubsystemForLinux = false;
        }

        if (jitFlag == false) {
            envVarArgs.add("JAVA_COMPILER=");
        }

        if (classPathAppendArg.size() > 0) {
            // TODO: store this separately in RegressionParameters, instead of in envVars
            // Even in sameVM mode, this needs to be stored stored in CPAPPEND for use
            // by script.testClassPath for @compile -- however, note that in sameVM mode
            // this means this value will be on JVM classpath and in URLClassLoader args
            // (minor nit)
            envVarArgs.add("CPAPPEND=" + filesToAbsolutePath(classPathAppendArg));
        }

        if (reportMode == null) {
            reportMode = ReportMode.ALL_EXECUTED;
        }

        if (workDirArg == null) {
            workDirArg = new File("JTwork");
        }

        if (reportDirArg == null && reportMode != ReportMode.NONE) {
            reportDirArg = new File("JTreport");
        }

        makeDir(workDirArg, false);
        testManager.setWorkDirectory(workDirArg);

        // register a factory to be used to create the parameters for a test suite,
        // such that all the appropriate command-line args are taken into account
        RegressionTestSuite.setParametersFactory(new RegressionTestSuite.ParametersFactory() {
            @Override
            public RegressionParameters create(RegressionTestSuite ts) throws TestSuite.Fault {
                try {
                    return createParameters(testManager, ts);
                } catch (BadArgs ex) {
                    throw new TestSuite.Fault(i18n, "main.cantCreateParameters", ex.getMessage());
                } catch (Fault ex) {
                    throw new TestSuite.Fault(i18n, "main.cantCreateParameters", ex.getMessage());
                }
            }
        });

        if (showGroupsFlag) {
            showGroups(testManager);
            return EXIT_OK;
        }

        if (listTestsFlag) {
            listTests(testManager);
            return EXIT_OK;
        }

        makeDir(new File(workDirArg, "scratch"), true);

        if (reportMode != ReportMode.NONE) {
            makeDir(reportDirArg, false);
            testManager.setReportDirectory(reportDirArg);

            if (expandedArgs != null) {
                File reportTextDir = new File(reportDirArg, "text");
                makeDir(reportTextDir, true);
                File cmdArgsFile = new File(reportTextDir, "cmdArgs.txt");
                // update to use try-with-resources and lambda
                try (BufferedWriter cmdArgsWriter = new BufferedWriter(new FileWriter(cmdArgsFile))) {
                    for (String arg: expandedArgs) {
                        cmdArgsWriter.append(arg);
                        cmdArgsWriter.newLine();
                    }
                } catch (IOException e) {
                    System.err.println("Error writing " + cmdArgsFile + ": " + e);
                }
            }
        }

<<<<<<< HEAD
        if (allowSetSecurityManagerFlag) {
            switch (execMode) {
                case AGENTVM:
                    initPolicyFile();
                    Agent.Pool p = Agent.Pool.instance();
                    p.setSecurityPolicy(policyFile);
                    if (timeoutFactorArg != null) {
                        p.setTimeoutFactor(timeoutFactorArg);
                    }
                    if (!(mainWrapper == null) && !mainWrapper.isEmpty()) {
                        p.setMainWrapper(mainWrapper);
                        testVMOpts.add("-D" + MainWrapper.MAIN_WRAPPER + "=" + mainWrapper);
                    }
                    break;
                case OTHERVM:
                    if (!(mainWrapper == null) && !mainWrapper.isEmpty()) {
                        testVMOpts.add("-D" + MainWrapper.MAIN_WRAPPER + "=" + mainWrapper);
                    }
                    break;
                default:
                    throw new AssertionError();
            }
        }

=======
>>>>>>> feeb047e
        if (jcovManager.isEnabled()) {
            jcovManager.setTestJDK(testJDK);
            jcovManager.setWorkDir(getNormalizedFile(workDirArg));
            jcovManager.setReportDir(getNormalizedFile(reportDirArg));
            jcovManager.instrumentClasses();
            final String XBOOTCLASSPATH_P = "-Xbootclasspath/p:";
            final String XMS = "-Xms";
            final String defaultInitialHeap = "64m";
            String insert = jcovManager.instrClasses + File.pathSeparator
                    + jcovManager.jcov_network_saver_jar;
            boolean found_Xbootclasspath_p = false;
            boolean found_Xms = false;
            for (int i = 0; i < testVMOpts.size(); i++) {
                String opt = testVMOpts.get(i);
                if (opt.startsWith(XBOOTCLASSPATH_P)) {
                    opt = opt.substring(0, XBOOTCLASSPATH_P.length())
                            + insert + File.pathSeparator
                            + opt.substring(XBOOTCLASSPATH_P.length());
                    testVMOpts.set(i, opt);
                    found_Xbootclasspath_p = true;
                    break;
                } else if (opt.startsWith(XMS))
                    found_Xms = true;
            }
            if (!found_Xbootclasspath_p) {
                if (jcovManager.instrModules.exists()) {
                    patchModulesInVMOpts(jcovManager.instrModules);
                } else {
                    testVMOpts.add(XBOOTCLASSPATH_P + insert);
                }

            }
            if (!found_Xms)
                testVMOpts.add(XMS + defaultInitialHeap);
            jcovManager.startGrabber();
            testVMOpts.add("-Djcov.port=" + jcovManager.grabberPort);

            if (JCovManager.showJCov)
                System.err.println("Modified VM opts: " + testVMOpts);
        }

        try {
            Harness.setClassDir(ProductInfo.getJavaTestClassDir());

            // Allow keywords to begin with a numeric
            Keywords.setAllowNumericKeywords(RegressionKeywords.allowNumericKeywords);

            if (httpdFlag)
                startHttpServer();

            if (multiRun && guiFlag)
                throw new Fault(i18n, "main.onlyOneTestSuiteInGuiMode");

            testStats = new TestStats();
            boolean foundEmptyGroup = false;

            for (RegressionTestSuite ts: testManager.getTestSuites()) {

                if (multiRun && (verbose != null && verbose.multiRun))
                    out.println("Running tests in " + ts.getRootDir());

                RegressionParameters params = createParameters(testManager, ts);
                String[] tests = params.getTests();
                if (tests != null && tests.length == 0)
                    foundEmptyGroup = true;

                checkLockFiles(params.getWorkDirectory().getRoot(), "start");

                switch (execMode) {
                    case AGENTVM:
                        Agent.Pool p = Agent.Pool.instance(params);
                        if (allowSetSecurityManagerFlag) {
                            initPolicyFile();
                            p.setSecurityPolicy(policyFile);
                        }
                        if (timeoutFactorArg != null) {
                            p.setTimeoutFactor(timeoutFactorArg);
                        }
                        if (maxPoolSize == -1) {
                            // The default max pool size depends on the concurrency
                            // and whether there are additional VM options to be set
                            // when executing tests, as compared to when compiling tests.
                            // Also, the classpath for compile actions is typically
                            // different for compile actions and main actions.
                            int factor = 2; // (testJavaOpts.isEmpty() ? 1 : 2);
                            maxPoolSize = params.getConcurrency() * factor;
                        }
                        p.setMaxPoolSize(maxPoolSize);
                        p.setIdleTimeout(poolIdleTimeout);
                        break;
                    case OTHERVM:
                        break;
                    default:
                        throw new AssertionError();
                }

                // Before we install our own security manager (which will restrict access
                // to the system properties), take a copy of the system properties.
                TestEnvironment.addDefaultPropTable("(system properties)", System.getProperties());

                if (guiFlag) {
                    showTool(params);
                    return EXIT_OK;
                } else {
                    try {
                        boolean quiet = (multiRun && !(verbose != null && verbose.multiRun));
                        testStats.addAll(batchHarness(params, quiet));
                    } finally {
                        checkLockFiles(params.getWorkDirectory().getRoot(), "done");
                    }
                }
                if (verbose != null && verbose.multiRun)
                    out.println();
            }

            if (multiRun) {
                if (verbose != null && verbose.multiRun) {
                    out.println("Overall summary:");
                }
                testStats.showResultStats(out);
                if (reportMode != ReportMode.NONE) {
                    RegressionReporter r = new RegressionReporter(out);
                    r.report(testManager);
                }
                if (!reportOnlyFlag) {
                    out.println("Results written to " + canon(workDirArg));
                }
            }

            return (testStats.counts[Status.ERROR] > 0 ? EXIT_TEST_ERROR
                    : testStats.counts[Status.FAILED] > 0 ? EXIT_TEST_FAILED
                    : testStats.counts[Status.PASSED] == 0 && !foundEmptyGroup ? EXIT_NO_TESTS
                    : errors != 0 ? EXIT_FAULT
                    : EXIT_OK);

        } finally {

            if (jcovManager.isEnabled()) {
                jcovManager.stopGrabber();
                if (jcovManager.results.exists()) {
                    jcovManager.writeReport();
                    out.println("JCov report written to " + canon(new File(jcovManager.report, "index.html")));
                } else {
                    out.println("Note: no jcov results found; no report generated");
                }
            }

        }
    }

    private void patchModulesInVMOpts(File modules) {
        if (modules.exists()) {
            List<String> instrMods = new ArrayList<>();
            for (File module : modules.listFiles()) {
                if (module.isDirectory() && !module.getName().equals("java.base")) {
                    instrMods.add(module.getName());
                }
            }
            for (File module : modules.listFiles()) {
                if (module.isDirectory()) {
                    String patchOption = module.getName() + "=" + module.getAbsolutePath();
                    if (module.getName().equals("java.base")) {
                        patchOption += File.pathSeparator + jcovManager.jcov_network_saver_jar;

                        // export jcov package to instrumented modules
                        if (!instrMods.isEmpty()) {
                            testVMOpts.add("--add-exports");
                            String exportOption = "java.base/"
                                    + JCovManager.JCOV_EXPORT_PACKAGE
                                    + "="
                                    + StringUtils.join(instrMods, ",");
                            testVMOpts.add(exportOption);
                        }
                    }
                    testVMOpts.add("--patch-module");
                    testVMOpts.add(patchOption);
                }
            }
        }
    }

    JDK_Version checkJDK(JDK jdk) throws Fault {
        if (!jdk.exists())
            throw new Fault(i18n, "main.jdk.not.found", jdk);

        // Check that we're not trying to use a Linux JDK when running on a Windows JDK,
        // and vice versa.
        JDK jtregJDK = com.sun.javatest.regtest.config.JDK.of(System.getProperty("java.home"));
        File jtregJava = jtregJDK.getProg("java", true);
        File jdkJava = jdk.getProg("java", true);
        if (!jdkJava.getName().equals(jtregJava.getName())) {
            throw new Fault(i18n, "main.incompatibleJDK", jdk, jtregJDK);
        }

        JDK_Version v = jdk.getJDKVersion(new SearchPath(jtreg_jar, javatest_jar));
        if (v == null)
            throw new Fault(i18n, "main.jdk.unknown.version", jdk);
        if (v.compareTo(JDK_Version.V1_1) <= 0)
            throw new Fault(i18n, "main.jdk.unsupported.version", jdk, v.name());
        return v;
    }

    /**
     * Show the expansion (to files and directories) of the groups given
     * for the test suites on the command line.  If a test suite is given
     * without qualifying with a group, all groups in that test suite are
     * shown.
     * No filters (like keywords, status, etc) are taken into account.
     */
    void showGroups(TestManager testManager) throws Fault {
        for (RegressionTestSuite ts : testManager.getTestSuites()) {
            out.println(i18n.getString("main.tests.suite", ts.getRootDir()));
            try {
                Set<String> selected = testManager.getGroups(ts);
                GroupManager gm = ts.getGroupManager(out);
                Set<String> gset = new TreeSet<>(new NaturalComparator(false));
                if (selected.isEmpty())
                    gset.addAll(gm.getGroups());
                else {
                    for (String g : gm.getGroups()) {
                        if (selected.contains(g))
                            gset.add(g);
                    }
                }
                if (gset.isEmpty()) {
                    out.println(i18n.getString("main.groups.nogroups"));
                } else {
                    for (String g: gset) {
                        try {
                            Set<File> files = gm.getFiles(g);
                            out.print(g);
                            out.print(":");
                            Set<String> fset = new TreeSet<>(new NaturalComparator(false));
                            for (File f : files)
                                fset.add(ts.getRootDir().toURI().relativize(f.toURI()).getPath());
                            for (String f: fset) {
                                out.print(" ");
                                out.print(f);
                            }
                            out.println();
                        } catch (GroupManager.InvalidGroup ex) {
                            out.println(i18n.getString("tm.invalidGroup", g));
                        }
                    }
                }
            } catch (IOException e) {
                throw new Fault(i18n, "main.cantReadGroups", ts.getRootDir(), e);
            }
        }
    }

    /**
     * Show the set of tests defined by the parameters on the command line.
     * Filters (like keywords and status) are taken into account.
     */

    void listTests(TestManager testManager) throws BadArgs, Fault {
        int total = 0;
        for (RegressionTestSuite ts: testManager.getTestSuites()) {
            int count = 0;
            out.println(i18n.getString("main.tests.suite", ts.getRootDir()));
            RegressionParameters params = createParameters(testManager, ts);
            for (Iterator<TestResult> iter = getResultsIterator(params); iter.hasNext(); ) {
                TestResult tr = iter.next();
                out.println(tr.getTestName());
                count++;
            }
            out.println(i18n.getString("main.tests.found", count));
            total += count;
        }
        if (testManager.isMultiRun())
            out.println(i18n.getString("main.tests.total", total));
    }

    /**
     * Process Win32-style command files for the specified command line
     * arguments and return the resulting arguments. A command file argument
     * is of the form '@file' where 'file' is the name of the file whose
     * contents are to be parsed for additional arguments. The contents of
     * the command file are parsed using StreamTokenizer and the original
     * '@file' argument replaced with the resulting tokens. Recursive command
     * files are not supported. The '@' character itself can be quoted with
     * the sequence '@@'.
     */
    private static List<String> expandAtFiles(String[] args) throws Fault {
        List<String> newArgs = new ArrayList<>();
        for (String arg : args) {
            if (arg.length() > 1 && arg.charAt(0) == '@') {
                arg = arg.substring(1);
                if (arg.charAt(0) == '@') {
                    newArgs.add(arg);
                } else {
                    loadCmdFile(arg, newArgs);
                }
            } else {
                newArgs.add(arg);
            }
        }
        return newArgs;
    }

    private static void loadCmdFile(String name, List<String> args) throws Fault {
        Reader r;
        try {
            r = new BufferedReader(new FileReader(name));
        } catch (FileNotFoundException e) {
            throw new Fault(i18n, "main.cantOpenFile", name);
        }
        try {
            StreamTokenizer st = new StreamTokenizer(r);
            st.resetSyntax();
            st.wordChars(' ', 255);
            st.whitespaceChars(0, ' ');
            st.commentChar('#');
            st.quoteChar('"');
            st.quoteChar('\'');
            while (st.nextToken() != StreamTokenizer.TT_EOF) {
                args.add(st.sval);
            }
        } catch (IOException e) {
            throw new Fault(i18n, "main.cantRead", name, e);
        } finally {
            try {
                r.close();
            } catch (IOException e) {
                // ignore
            }
        }
    }

    private static List<File> readFileList(File file) throws Fault {
        BufferedReader r;
        try {
            r = new BufferedReader(new FileReader(file));
        } catch (FileNotFoundException e) {
            throw new Fault(i18n, "main.cantOpenFile", file);
        }
        try {
            List<File> list = new ArrayList<>();
            String line;
            while ((line = r.readLine()) != null)
                list.add(new File(line));
            return list;
        } catch (IOException e) {
            throw new Fault(i18n, "main.cantRead", file, e);
        } finally {
            try {
                r.close();
            } catch (IOException e) {
                // ignore
            }
        }
    }

    public int[] getTestStats() {
        return testStats.counts;
    }

    void findSystemJarFiles() throws Fault {
        if (javatest_jar == null) {
            // evaluated in constructor
            throw new Fault(i18n, "main.cantFind.javatest.jar");
        }

        if (jtreg_jar == null) {
            // evaluated in constructor
            throw new Fault(i18n, "main.cantFind.jtreg.jar");
        }

        File libDir = jtreg_jar.getParentFile();

        junitPath = new JarFinder("junit.jar")
                .classes("org.junit.runner.JUnitCore")
                .libDir(libDir)
                .getPath();
        // no convenient version info for junit.jar

        testngPath = new JarFinder("testng.jar", "jcommander.jar")
                .classes("org.testng.annotations.Test", "com.beust.jcommander.JCommander")
                .libDir(libDir)
                .getPath();
        help.addPathVersionHelper("TestNG", testngPath);

        asmtoolsPath = new JarFinder("asmtools.jar")
                .classes("org.openjdk.asmtools.Main")
                .libDir(libDir)
                .getPath();
        help.addVersionHelper(out -> {
            for (File f : asmtoolsPath.asList()) {
                try (JarFile jf = new JarFile(f)) {
                    JarEntry e = jf.getJarEntry("org/openjdk/asmtools/util/productinfo.properties");
                    if (e != null) {
                        try (InputStream in = jf.getInputStream(e)) {
                            Properties p = new Properties();
                            p.load(in);
                            String v = p.getProperty("PRODUCT_VERSION");
                            String s = p.getProperty("PRODUCT_NAME_LONG") + ", version " + v
                                    + " " + p.getProperty("PRODUCT_MILESTONE")
                                    + " " + p.getProperty("PRODUCT_BUILDNUMBER")
                                    + " (" + p.getProperty("PRODUCT_DATE") + ")";
                            out.println(s);
                        }
                    }
                } catch (IOException e) {
                }
            }
        });
    }

    void initPolicyFile() throws Fault {
        // Write a policy file into the work directory granting all permissions
        // to jtreg.
        // Note: don't use scratch directory, which is cleared before tests run
        File pfile = new File(workDirArg, "jtreg.policy");
        try (BufferedWriter pout = new BufferedWriter(new FileWriter(pfile))) {
            String LINESEP = System.getProperty("line.separator");
            for (File f: Arrays.asList(jtreg_jar, javatest_jar)) {
                pout.write("grant codebase \"" + f.toURI().toURL() + "\" {" + LINESEP);
                pout.write("    permission java.security.AllPermission;" + LINESEP);
                pout.write("};" + LINESEP);
            }
        } catch (IOException e) {
            throw new Fault(i18n, "main.cantWritePolicyFile", e);
        }
        policyFile = pfile;
    }

    private void makeDir(File dir, boolean quiet) throws Fault {
        // FIXME: I18N
        if (dir.isDirectory())
            return;
        if (!quiet)
            out.println("Directory \"" + dir + "\" not found: creating");
        dir.mkdirs();
        if (!dir.isDirectory()) {
            throw new Fault(i18n, "main.cantCreateDir", dir);
        }
    }

    private static List<File> pathToFiles(String path) {
        List<File> files = new ArrayList<>();
        for (String f: path.split(File.pathSeparator)) {
            if (f.length() > 0)
                files.add(new File(f));
        }
        return files;
    }

    private static SearchPath filesToAbsolutePath(List<File> files) {
        SearchPath p = new SearchPath();
        for (File f: files) {
            p.append(getNormalizedFile(f));
        }
        return p;
    }

    /**
     * Create a RegressionParameters object based on the values set up by decodeArgs.
     * This method is the standard way to create the parameters, taking all the
     * command-line arguments into account. It is used as the body of a factory
     * callback, used by {@link RegressionTestSuite#createInterview}.
     * @return a RegressionParameters object
     */
    private RegressionParameters createParameters(
            TestManager testManager, RegressionTestSuite testSuite)
            throws BadArgs, Fault
    {
        try {
            RegressionParameters rp = new RegressionParameters("regtest", testSuite);

            WorkDirectory workDir = testManager.getWorkDirectory(testSuite);
            rp.setWorkDirectory(workDir);

            // JT Harness 4.3+ requires a config file to be set
            rp.setFile(workDir.getFile("config.jti"));

            rp.setRetainArgs(retainArgs);

            rp.setTests(testManager.getTests(testSuite));

            if (userKeywordExpr != null || extraKeywordExpr != null) {
                String expr =
                        (userKeywordExpr == null) ? extraKeywordExpr
                        : (extraKeywordExpr == null) ? userKeywordExpr
                        : "(" + userKeywordExpr + ") & " + extraKeywordExpr;
                rp.setKeywordsExpr(expr);
            }

            rp.setExcludeLists(excludeListArgs.toArray(new File[excludeListArgs.size()]));
            rp.setMatchLists(matchListArgs.toArray(new File[matchListArgs.size()]));

            if (priorStatusValuesArg == null || priorStatusValuesArg.length() == 0)
                rp.setPriorStatusValues(null);
            else {
                boolean[] b = new boolean[Status.NUM_STATES];
                b[Status.PASSED]  = priorStatusValuesArg.contains("pass");
                b[Status.FAILED]  = priorStatusValuesArg.contains("fail");
                b[Status.ERROR]   = priorStatusValuesArg.contains("erro");
                b[Status.NOT_RUN] = priorStatusValuesArg.contains("notr");
                rp.setPriorStatusValues(b);
            }

            if (concurrencyArg != null) {
                try {
                    int c;
                    if (concurrencyArg.equals("auto"))
                        c = Runtime.getRuntime().availableProcessors();
                    else
                        c = Integer.parseInt(concurrencyArg);
                    rp.setConcurrency(c);
                } catch (NumberFormatException e) {
                    throw new BadArgs(i18n, "main.badConcurrency");
                }
            }

            if (timeoutFactorArg != null) {
                try {
                    rp.setTimeoutFactor(timeoutFactorArg);
                } catch (NumberFormatException e) {
                    throw new BadArgs(i18n, "main.badTimeoutFactor");
                }
            }

            if (timeoutHandlerClassName != null) {
                rp.setTimeoutHandler(timeoutHandlerClassName);
            }

            if (timeoutHandlerPathArg != null) {
                rp.setTimeoutHandlerPath(timeoutHandlerPathArg);
            }

            if (timeoutHandlerTimeoutArg != 0) {
                rp.setTimeoutHandlerTimeout(timeoutHandlerTimeoutArg);
            }

            File rd = testManager.getReportDirectory(testSuite);
            if (rd != null)
                rp.setReportDir(rd);

            if (exclusiveLockArg != null)
                rp.setExclusiveLock(exclusiveLockArg);

            if (!rp.isValid())
                throw new Fault(i18n, "main.badParams", rp.getErrorMessage());

            for (String o: testVMOpts) {
                if (o.startsWith("-Xrunjcov")) {
                    if (!testVMOpts.contains("-XX:+EnableJVMPIInstructionStartEvent"))
                        testVMOpts.add("-XX:+EnableJVMPIInstructionStartEvent");
                    break;
                }
            }

            if (testVMOpts.size() > 0)
                rp.setTestVMOptions(testVMOpts);

            if (testCompilerOpts.size() > 0)
                rp.setTestCompilerOptions(testCompilerOpts);

            if (testJavaOpts.size() > 0)
                rp.setTestJavaOptions(testJavaOpts);

            if (testDebugOpts.size() > 0)
                rp.setTestDebugOptions(testDebugOpts);

            rp.setCheck(checkFlag);
            rp.setExecMode(execMode);
            rp.setEnvVars(getEnvVars());
            rp.setCompileJDK((compileJDK != null) ? compileJDK : testJDK);
            rp.setTestJDK(testJDK);
            if (ignoreKind != null)
                rp.setIgnoreKind(ignoreKind);

            if (junitPath != null)
                rp.setJUnitPath(junitPath);

            if (testngPath != null)
                rp.setTestNGPath(testngPath);

            if (asmtoolsPath != null)
                rp.setAsmToolsPath(asmtoolsPath);

            if (timeLimitArg != null) {
                try {
                    rp.setTimeLimit(Integer.parseInt(timeLimitArg));
                } catch (NumberFormatException e) {
                    throw new BadArgs(i18n, "main.badTimeLimit");
                }
            }

            if (nativeDirArg != null)
                rp.setNativeDir(nativeDirArg);

            rp.setUseWindowsSubsystemForLinux(useWindowsSubsystemForLinux);

            rp.initExprContext(); // will invoke/init jdk.getProperties(params)

            return rp;
        } catch (Interview.Fault f) {
            // TODO: fix bad string -- need more helpful resource here
            throw new Fault(i18n, "main.cantOpenTestSuite", testSuite.getRootDir(), f);
        } catch (JDK.Fault f) {
            throw new Fault(i18n, "main.cantGetJDKProperties", testJDK, f.getMessage());
        }
    }

    private static File canon(File file) {
        try {
            return file.getCanonicalFile();
        } catch (IOException e) {
            return getNormalizedFile(file);
        }
    }

    private static Harness.Observer getObserver(List<File> observerPath, String observerClassName)
            throws Fault {
        try {
            Class<?> observerClass;
            if (observerPath == null)
                observerClass = Class.forName(observerClassName);
            else {
                URL[] urls = new URL[observerPath.size()];
                int u = 0;
                for (File f: observerPath) {
                    try {
                        urls[u++] = f.toURI().toURL();
                    } catch (MalformedURLException ignore) {
                    }
                }
                ClassLoader loader = new URLClassLoader(urls);
                observerClass = loader.loadClass(observerClassName);
            }
            return observerClass.asSubclass(Harness.Observer.class).getDeclaredConstructor().newInstance();
        } catch (ClassCastException e) {
            throw new Fault(i18n, "main.obsvrType",
                    Harness.Observer.class.getName(), observerClassName);
        } catch (ClassNotFoundException e) {
            throw new Fault(i18n, "main.obsvrNotFound", observerClassName);
        } catch (ReflectiveOperationException e) {
            throw new Fault(i18n, "main.obsvrFault", e);
        }
    }

    /**
     * Run the harness in batch mode, using the specified parameters.
     */
    private TestStats batchHarness(RegressionParameters params, boolean quiet)
            throws Fault, Harness.Fault, InterruptedException {
        boolean reportRequired =
                reportMode != ReportMode.NONE && !Boolean.getBoolean("javatest.noReportRequired");

        try {
            TestStats stats = new TestStats();
            boolean ok;
            ElapsedTimeHandler elapsedTimeHandler = null;

            if (reportOnlyFlag) {
                for (Iterator<TestResult> iter = getResultsIterator(params); iter.hasNext(); ) {
                    TestResult tr = iter.next();
                    stats.add(tr);
                }
                ok = stats.isOK();
            } else if (showStream != null) {
                TestResult tr = null;
                for (Iterator<TestResult> iter = getResultsIterator(params); iter.hasNext(); ) {
                    if (tr != null) {
                        out.println("More than one test specified");
                        tr = null;
                        break;
                    }
                    tr = iter.next();
                }

//                System.err.println("TEST: " + tr.getFile());
//                System.err.println("TEST: " + params.getWorkDirectory().getFile(tr.getWorkRelativePath()));
//                System.err.println("TEST: " + params.getWorkDirectory().getFile(tr.getWorkRelativePath()).exists());

                // The following is a workaround: sometimes the TestResult object
                // incorrectly appears to be not run, because the resultFile is null.
                if (tr != null
                        && tr.getFile() == null
                        && params.getWorkDirectory().getFile(tr.getWorkRelativePath()).exists()) {
                    try {
                        tr = new TestResult(params.getWorkDirectory(), tr.getWorkRelativePath());
                    } catch (TestResult.Fault f) {
                        out.println("Cannot reload results for test " + tr.getTestName());
                    }
                }

                if (tr == null) {
                    out.println("No test specified");
                    ok = false;
                } else if (tr.getStatus().isNotRun()) {
                    out.println("Test has not been run");
                    ok = false;
                } else {
                    try {
                        // work around bug CODETOOLS-7900214 -- force the sections to be reloaded
                        tr.getProperty("sections");
                        for (int i = 0; i < tr.getSectionCount(); i++) {
                            TestResult.Section s = tr.getSection(i);
                            String text = s.getOutput(showStream);
                            // need to handle internal newlines properly
                            if (text != null) {
                                out.println("### Section " + s.getTitle());
                                out.println(text);
                            }
                        }
                        ok = true;
                    } catch (TestResult.Fault f) {
                        out.println("Cannot reload test results: " + f.getMessage());
                        ok = false;
                    }
                }
                quiet = true;
            } else {
                // Set backup parameters; in time this might become more versatile.
                BackupPolicy backupPolicy = createBackupPolicy();

                Harness h = new Harness();
                h.setBackupPolicy(backupPolicy);

                if (xmlFlag) {
                    out.println("XML output " +
                            (xmlVerifyFlag ? "with verification to " : " to ") +
                            params.getWorkDirectory().getPath());
                    h.addObserver(new XMLWriter.XMLHarnessObserver(xmlVerifyFlag, out, err));
                }
                if (observerClassName != null)
                    h.addObserver(getObserver(observerPathArg, observerClassName));

                if (verbose != null)
                    new VerboseHandler(verbose, out, err).register(h);

                stats.register(h);

                h.addObserver(new BasicObserver() {
                    @Override
                    public void error(String msg) {
                        Tool.this.error(msg);
                    }
                });

                if (reportRequired) {
                    elapsedTimeHandler = new ElapsedTimeHandler();
                    elapsedTimeHandler.register(h);
                }

                if (params.getTestJDK().hasModules()) {
                    initModuleHelper(params.getWorkDirectory());
                }

                File versionFile = params.getWorkDirectory().getSystemFile("jtreg.version");
                try (PrintWriter out = new PrintWriter(new BufferedWriter(new FileWriter(versionFile)))) {
                    help.showVersion(out);
                } catch (IOException e) {
                    err.println(i18n.getString("main.errorReportingVersion", e));
                }

                String[] tests = params.getTests();
                ok = (tests != null && tests.length == 0) || h.batch(params);

                Agent.Pool.flush(params);
                try {
                    Agent.Logger.close(params);
                } catch (IOException e) {
                    err.println(i18n.getString("main.errorClosingAgentLog", e));
                }
                Lock.get(params).close();
            }

            if (!quiet)
                stats.showResultStats(out);

            if (reportRequired) {
                RegressionReporter r = new RegressionReporter(out);
                TestFilter tf;
                if (reportOnlyFlag) {
                    ParameterFilter pf = new ParameterFilter();
                    pf.update(params);
                    tf = pf;
                } else {
                    switch (reportMode) {
                        case NONE:
                        default:
                            throw new IllegalStateException();

                        case EXECUTED:
                            ParameterFilter pf = new ParameterFilter();
                            pf.update(params);
                            tf = pf;
                            break;

                        case ALL_EXECUTED:
                            boolean[] statusValues = new boolean[Status.NUM_STATES];
                            statusValues[Status.PASSED] = true;
                            statusValues[Status.FAILED] = true;
                            statusValues[Status.ERROR] = true;
                            statusValues[Status.NOT_RUN] = false;
                            tf = new StatusFilter(statusValues, params.getWorkDirectory().getTestResultTable());
                            break;

                        case ALL:
                            tf = new AllTestsFilter();
                            break;
                    }

                }
                r.report(params, elapsedTimeHandler, stats, tf, quiet);
            }

            if (!reportOnlyFlag && !quiet)
                out.println("Results written to " + params.getWorkDirectory().getPath());

            // report a brief msg to System.err as well, in case System.out has
            // been redirected.
            if (!ok && !quiet)
                err.println(i18n.getString("main.testsFailed"));

            return stats;
        } finally {
            out.flush();
            err.flush();
        }
    }

    private void initModuleHelper(WorkDirectory wd) {
        File patchDir = wd.getFile("patches");
        File javaBaseDir = new File(patchDir, "java.base");
        // can't use class constants because it's a restricted package
        String[] classes = {
            "java/lang/JTRegModuleHelper.class"
        };
        for (String c: classes) {
            File f = new File(javaBaseDir, c);
            if (!f.exists()) {
                // Eventually, this should be updated to use try-with-resources
                // and Files.copy(stream, path)
                InputStream from = null;
                OutputStream to = null;
                try {
                    from = getClass().getClassLoader().getResourceAsStream(c);
                    if (from == null) {
                        out.println("Cannot find class " + c + " to init patch directory");
                        continue;
                    }
                    f.getParentFile().mkdirs();
                    to = new FileOutputStream(f);
                    byte[] buf = new byte[8192];
                    int n;
                    while ((n = from.read(buf, 0, buf.length)) != -1) {
                        to.write(buf, 0, n);
                    }
                } catch (IOException t) {
                    out.println("Cannot init module patch directory: " + t);
                } finally {
                    try {
                        if (from != null) from.close();
                        if (to != null) to.close();
                    } catch (IOException e) {
                        out.println("Cannot init module patch directory: " + e);
                    }
                }
            }
        }
    }

    @SuppressWarnings("unchecked")
    private Iterator<TestResult> getResultsIterator(InterviewParameters params) {
        TestResultTable trt = params.getWorkDirectory().getTestResultTable();
        trt.waitUntilReady();

        String[] tests = params.getTests();
        TestFilter[] filters = params.getFilters();
        if (tests == null)
            return trt.getIterator(filters);
        else if (tests.length == 0)
            return Collections.<TestResult>emptySet().iterator();
        else
            return trt.getIterator(tests, filters);
    }

    private void showTool(final InterviewParameters params) throws BadArgs {
        EventQueue.invokeLater(new Runnable() {
            @Override
            public void run() {
                final Frame startup = showStartup();
                Timer t = new Timer(1000, new ActionListener() {
                    @Override
                    public void actionPerformed(ActionEvent e) {
                        showGUI();
                        startup.dispose();
                    }

                });
                t.setRepeats(false);
                t.start();
            }

            Frame showStartup() {
                Version v = Version.getCurrent();
                String title = String.format("%s %s %s %s",
                        v.product, v.version, v.milestone, v.build);
                URL logo = getClass().getResource("jtlogo.png");
                String copyright = i18n.getString("help.copyright.txt")
                        .replace("\n", " ");
                return new Startup(title, logo, "", title, copyright).show();
            }

            void showGUI() {
                // build a gui for the tool and run it...
                Desktop d = new Desktop();
                ExecToolManager m = (ExecToolManager) (d.getToolManager(ExecToolManager.class));
                if (m == null) {
                    throw new AssertionError("Cannot find ExecToolManager");
                }
                m.startTool(params);
                d.setVisible(true);
            }
        });
    } // showTool()

    private BackupPolicy createBackupPolicy() {
        return new BackupPolicy() {
            @Override
            public int getNumBackupsToKeep(File file) {
                return numBackupsToKeep;
            }
            @Override
            public boolean isBackupRequired(File file) {
                if (ignoreExtns != null) {
                    for (String ignoreExtn : ignoreExtns) {
                        if (file.getPath().endsWith(ignoreExtn)) {
                            return false;
                        }
                    }
                }
                return true;
            }
            private final int numBackupsToKeep = Integer.getInteger("javatest.backup.count", 5);
            private final String[] ignoreExtns = StringArray.split(System.getProperty("javatest.backup.ignore", ".jtr"));
        };
    }

    private void startHttpServer() {
        // start the http server
        // do this as early as possible, since objects may check
        // HttpdServer.isActive() and decide whether or not to
        // register their handlers
        HttpdServer server = new HttpdServer();
        Thread thr = new Thread(server);

        PageGenerator.setSWName(ProductInfo.getName());

        // format the date for i18n
        DateFormat df = DateFormat.getDateInstance(DateFormat.LONG);
        Date dt = ProductInfo.getBuildDate();
        String date;
        if (dt != null)
            date = df.format(dt);
        else
            date = i18n.getString("main.noDate");

        PageGenerator.setSWBuildDate(date);
        PageGenerator.setSWVersion(ProductInfo.getVersion());

        thr.start();
    }

    private Map<String, String> getEnvVars() {
        Map<String, String> envVars = new TreeMap<>();
        OS os = OS.current();
        if (os.family.equals("windows")) {
            addEnvVars(envVars, DEFAULT_WINDOWS_ENV_VARS);
            // TODO PATH? MKS? Cygwin?
            addEnvVars(envVars, "PATH"); // accept user's path, for now
        } else {
            addEnvVars(envVars, DEFAULT_UNIX_ENV_VARS);
            addEnvVars(envVars, "PATH=/bin:/usr/bin:/usr/sbin");
        }
        addEnvVars(envVars, envVarArgs);
        for (Map.Entry<String, String> e: System.getenv().entrySet()) {
            String k = e.getKey();
            String v = e.getValue();
            if (k.startsWith("JTREG_")) {
                envVars.put(k, v);
            }
        }

        return envVars;
    }

    private void addEnvVars(Map<String, String> table, String list) {
        addEnvVars(table, list.split(","));
    }

    private void addEnvVars(Map<String, String> table, String[] list) {
        addEnvVars(table, Arrays.asList(list));
    }

    private void addEnvVars(Map<String, String> table, List<String> list) {
        if (list == null)
            return;

        for (String s: list) {
            s = s.trim();
            if (s.length() == 0)
                continue;
            int eq = s.indexOf("=");
            if (eq == -1) {
                String value = System.getenv(s);
                if (value != null)
                    table.put(s, value);
            } else if (eq > 0) {
                String name = s.substring(0, eq);
                String value = s.substring(eq + 1);
                table.put(name, value);
            }
        }
    }

    private static String combineKeywords(String kw1, String kw2) {
        return (kw1 == null ? kw2 : kw1 + " & " + kw2);
    }

    private boolean isWindows() {
        return OS.current().family.equals("windows");
    }

    /**
     * Returns whether or not Cygwin may be available, by examining
     * to see if "LETTER:STUFF\cygwin" is mentioned anywhere in the PATH.
     */
    private boolean isCygwinDetected() {
        if (isWindows()) {
            String PATH = System.getenv("PATH");
            return (PATH != null) && PATH.matches("(?i).*;[a-z]:[^;]*\\\\cygwin.*");
        } else {
            return false;
        }
    }

    /**
     * Returns whether or not Windows Subsystem for Linux may be
     * available, by examining to see whether wsl.exe can be found on
     * the path.
     */
    private boolean isWindowsSubsystemForLinuxDetected() {
        if (isWindows()) {
            String PATH = System.getenv("PATH");
            if (PATH != null) {
                for (File f : new SearchPath(PATH).asList()) {
                    if (new File(f, "wsl.exe").exists()) {
                        return true;
                    }
                }
            }
        }
        return false;
    }

    private void error(String msg) {
        err.println(i18n.getString("main.error", msg));
        errors++;
    }

    int errors;

    private void checkLockFiles(File workDir, String msg) {
//      String jc = System.getProperty("javatest.child");
//      File jtData = new File(workDir, "jtData");
//      String[] children = jtData.list();
//      if (children != null) {
//          for (String c: children) {
//              if (c.endsWith(".lck"))
//                  err.println("Warning: " + msg + (jc == null ? "" : ": [" + jc + "]") + ": found lock file: " + c);
//          }
//      }
    }

    private static File getNormalizedFile(File f) {
        return new File(f.getAbsoluteFile().toURI().normalize());
    }

    //----------member variables-----------------------------------------------

    private PrintWriter out;
    private PrintWriter err;

    private List<String> expandedArgs;

    // this first group of args are the "standard" JavaTest args
    private File workDirArg;
    private List<String> retainArgs;
    private List<File> excludeListArgs = new ArrayList<>();
    private String userKeywordExpr;
    private String extraKeywordExpr;
    private String concurrencyArg;
    private Float timeoutFactorArg;
    private String priorStatusValuesArg;
    private File reportDirArg;
    public List<String> testGroupArgs = new ArrayList<>();
    public List<File> testFileArgs = new ArrayList<>();
    public List<TestManager.FileId> testFileIdArgs = new ArrayList<>();
    // TODO: consider making this a "pathset" to detect redundant specification
    // of directories and paths within them.
    public final List<File> antFileArgs = new ArrayList<>();

    // these args are jtreg extras
    private File baseDirArg;
    private ExecMode execMode;
    private JDK compileJDK;
    private JDK testJDK;
    private boolean guiFlag;
    private boolean reportOnlyFlag;
    private String showStream;
    public enum ReportMode { NONE, EXECUTED, ALL_EXECUTED, ALL };
    private ReportMode reportMode;
    private boolean allowSetSecurityManagerFlag = true;
    private static Verbose  verbose;
    private boolean httpdFlag;
    private String timeLimitArg;
    private String observerClassName;
    private String mainWrapper;
    private List<File> observerPathArg;
    private String timeoutHandlerClassName;
    private List<File> timeoutHandlerPathArg;
    private long timeoutHandlerTimeoutArg = -1; // -1: default; 0: no timeout; >0: timeout in seconds
    private int maxPoolSize = -1;
    private Duration poolIdleTimeout = Duration.ofSeconds(30);
    private List<String> testCompilerOpts = new ArrayList<>();
    private List<String> testJavaOpts = new ArrayList<>();
    private List<String> testVMOpts = new ArrayList<>();
    private List<String> testDebugOpts = new ArrayList<>();
    private boolean checkFlag;
    private boolean listTestsFlag;
    private boolean showGroupsFlag;
    private List<String> envVarArgs = new ArrayList<>();
    private IgnoreKind ignoreKind;
    private List<File> classPathAppendArg = new ArrayList<>();
    private File nativeDirArg;
    private Boolean useWindowsSubsystemForLinux;
    private boolean jitFlag = true;
    private Help help;
    private boolean xmlFlag;
    private boolean xmlVerifyFlag;
    private File exclusiveLockArg;
    private List<File> matchListArgs = new ArrayList<>();

    private File javatest_jar;
    private File jtreg_jar;
    private SearchPath junitPath;
    private SearchPath testngPath;
    private SearchPath asmtoolsPath;
    private File policyFile;

    JCovManager jcovManager;

    private TestStats testStats;

    private static final String AUTOMATIC = "!manual";
    private static final String MANUAL    = "manual";

    private static final String[] DEFAULT_UNIX_ENV_VARS = {
        "DISPLAY", "GNOME_DESKTOP_SESSION_ID", "HOME", "LANG",
        "LC_ALL", "LC_CTYPE", "LPDEST", "PRINTER", "TZ", "XMODIFIERS"
    };

    private static final String[] DEFAULT_WINDOWS_ENV_VARS = {
        "SystemDrive", "SystemRoot", "windir", "TMP", "TEMP", "TZ"
    };

    private static final String JAVATEST_ANT_FILE_LIST = "javatest.ant.file.list";

    private static I18NResourceBundle i18n = I18NResourceBundle.getBundleForClass(Tool.class);
}<|MERGE_RESOLUTION|>--- conflicted
+++ resolved
@@ -1275,33 +1275,6 @@
             }
         }
 
-<<<<<<< HEAD
-        if (allowSetSecurityManagerFlag) {
-            switch (execMode) {
-                case AGENTVM:
-                    initPolicyFile();
-                    Agent.Pool p = Agent.Pool.instance();
-                    p.setSecurityPolicy(policyFile);
-                    if (timeoutFactorArg != null) {
-                        p.setTimeoutFactor(timeoutFactorArg);
-                    }
-                    if (!(mainWrapper == null) && !mainWrapper.isEmpty()) {
-                        p.setMainWrapper(mainWrapper);
-                        testVMOpts.add("-D" + MainWrapper.MAIN_WRAPPER + "=" + mainWrapper);
-                    }
-                    break;
-                case OTHERVM:
-                    if (!(mainWrapper == null) && !mainWrapper.isEmpty()) {
-                        testVMOpts.add("-D" + MainWrapper.MAIN_WRAPPER + "=" + mainWrapper);
-                    }
-                    break;
-                default:
-                    throw new AssertionError();
-            }
-        }
-
-=======
->>>>>>> feeb047e
         if (jcovManager.isEnabled()) {
             jcovManager.setTestJDK(testJDK);
             jcovManager.setWorkDir(getNormalizedFile(workDirArg));
@@ -1391,8 +1364,15 @@
                         }
                         p.setMaxPoolSize(maxPoolSize);
                         p.setIdleTimeout(poolIdleTimeout);
+                        if (!(mainWrapper == null) && !mainWrapper.isEmpty()) {
+                            p.setMainWrapper(mainWrapper);
+                            testVMOpts.add("-D" + MainWrapper.MAIN_WRAPPER + "=" + mainWrapper);
+                        }
                         break;
                     case OTHERVM:
+                        if (!(mainWrapper == null) && !mainWrapper.isEmpty()) {
+                            testVMOpts.add("-D" + MainWrapper.MAIN_WRAPPER + "=" + mainWrapper);
+                        }
                         break;
                     default:
                         throw new AssertionError();
